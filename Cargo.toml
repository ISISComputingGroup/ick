[package]
name = "ick"
version = "0.1.0"
edition = "2024"

[dependencies]
<<<<<<< HEAD
anyhow = "1.0.99"
clap = { version = "4.5.48", features=["derive"] }
=======
anyhow = "1.0.100"
clap = { version = "4.5.47", features=["derive"] }
>>>>>>> e7faae5e
clap-verbosity-flag = "3.0.4"
env_logger = "0.11.8"
keepass = "0.8.12"
log = "0.4.28"
serde = { version = "1.0.226", features = ["derive"] }
serde_json = "1.0.145"

[target.'cfg(windows)'.dependencies]
windows = { version = "0.62.0", features = ["Win32", "Win32_Security", "Win32_Security_Credentials" ] }

[dev-dependencies]
serial_test = "3.2.0"

[lints.clippy]
indexing_slicing = "deny"
unwrap_used = "deny"
panic = "deny"
missing_safety_doc = "deny"
undocumented_unsafe_blocks = "deny"

[lib]
doctest = false<|MERGE_RESOLUTION|>--- conflicted
+++ resolved
@@ -4,13 +4,8 @@
 edition = "2024"
 
 [dependencies]
-<<<<<<< HEAD
-anyhow = "1.0.99"
+anyhow = "1.0.100"
 clap = { version = "4.5.48", features=["derive"] }
-=======
-anyhow = "1.0.100"
-clap = { version = "4.5.47", features=["derive"] }
->>>>>>> e7faae5e
 clap-verbosity-flag = "3.0.4"
 env_logger = "0.11.8"
 keepass = "0.8.12"
