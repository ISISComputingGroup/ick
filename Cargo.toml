--- conflicted
+++ resolved
@@ -4,21 +4,13 @@
 edition = "2024"
 
 [dependencies]
-<<<<<<< HEAD
-anyhow = "1.0.99"
+anyhow = "1.0.100"
 base64 = "0.22.1"
-clap = { version = "4.5.47", features=["derive"] }
-clap-verbosity-flag = "3.0.4"
-env_logger = "0.11.8"
-keepass = "0.8.10"
-keeper-secrets-manager-core = "17.0.3"
-=======
-anyhow = "1.0.100"
 clap = { version = "4.5.48", features=["derive"] }
 clap-verbosity-flag = "3.0.4"
 env_logger = "0.11.8"
 keepass = "0.8.12"
->>>>>>> b2f3ca80
+keeper-secrets-manager-core = "17.0.3"
 log = "0.4.28"
 serde = { version = "1.0.228", features = ["derive"] }
 serde_json = "1.0.145"
